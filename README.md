--- conflicted
+++ resolved
@@ -12,13 +12,9 @@
     OpenixCard                                                 - TUI Interface
     OpenixCard write if=<img> of=<target> bs=<bs size>         - Write Allwinner image to target
     OpenixCard dump  if=<img> of=<target>                      - Convert Allwinner image to regular image
-<<<<<<< HEAD
-=======
-    
 ```
 
 # Build from source
 ```
 git clone --recursive https://github.com/YuzukiTsuru/OpenixCard
->>>>>>> 433f9c23
 ```