/*
 * FEX2CFG.cpp
 * Copyright (c) 2022, YuzukiTsuru <GloomyGhost@GloomyGhost.com>
 *
 * This program is free software; you can redistribute it and/or modify
 * it under the terms of the GNU General Public License version 2 as
 * published by the Free Software Foundation.
 *
 * See README and LICENSE for more details.
 */

#include <string>
#include <string_view>
#include <sstream>
#include <iomanip>

#include <ColorCout.hpp>

#include "FEX2CFG.h"
#include "LOG.h"
#include "exception.h"
#include "payloads/chip.h"

FEX2CFG::FEX2CFG(const std::string &dump_path) {
    // parse basic files
    awImgPara.partition_table_fex_path = dump_path + '/' + awImgPara.partition_table_fex;
    awImgPara.image_name = dump_path.substr(dump_path.find_last_of('/') + 1, dump_path.length() - dump_path.find_last_of('/') + 1);
    awImgPara.image_name = awImgPara.image_name.substr(0, awImgPara.image_name.find('.'));
    awImgPara.partition_table_fex = awImgPara.image_name.substr(0, awImgPara.image_name.rfind('.')) + ".fex";
    awImgPara.partition_table_cfg = awImgPara.image_name.substr(0, awImgPara.image_name.rfind('.')) + ".cfg";

    // Parse File
    open_file(awImgPara.partition_table_fex_path);
    classify_fex();
    
    parse_fex();
    gen_cfg();
}

std::string FEX2CFG::save_file(const std::string &file_path) {
    auto path = file_path + "/" + awImgPara.partition_table_cfg;
    std::ofstream out(path);
    // File not open, throw error.
    if (!out.is_open()) {
        throw file_open_error(path);
    }
    out << awImgCfg;
    out.close();
    return path;
}

[[maybe_unused]] void FEX2CFG::save_file() {
    std::ofstream out(awImgPara.image_name + ".cfg");
    // File not open, throw error.
    if (!out.is_open()) {
        throw file_open_error(awImgPara.image_name + ".cfg");
    }
    out << awImgCfg;
    out.close();
}

void FEX2CFG::open_file(const std::string &file_path) {
    std::ifstream in;
    in.open(file_path, std::ios::in | std::ios::out | std::ios::binary);
    // File not open, throw error.
    if (!in.is_open()) {
        throw file_open_error(file_path);
    }
    awImgFex = std::string((std::istreambuf_iterator<char>(in)), (std::istreambuf_iterator<char>()));
    in.close();
}

/*
 * The partition table of Allwinner's IMAGEWTY is very special.
 * It is parsed based on INI but its Section is repeated, which will cause the parsing to fail。
 * so use this function to organize
 */

void FEX2CFG::classify_fex() {
    int occ = 0;
    std::string::size_type pos = 0;
    std::istringstream _temp_aw_img_fex(awImgFex);
    std::string _temp = {};
    std::istringstream _temp_aw_img_fex(awImgFex);
    std::string _temp_str = {};

<<<<<<< HEAD
    // clean the comment message
    while(std::getline(_temp_aw_img_fex, _temp_str)){
=======
    while (std::getline(_temp_aw_img_fex, _temp_str)){
>>>>>>> 3520c2ab
        if (_temp_str.substr(0, 1) != ";"){
            _temp += _temp_str + "\n";
        }
    }

    _temp = _temp.substr(_temp.find("[partition_start]"));

    while ((pos = _temp.find("[partition]", pos)) != std::string::npos) {
        ++occ;
        pos += std::string("[partition]").length();
    }

    std::string _section, _less_out = _temp;
    for (int i = 0; i < occ; ++i) {
        _section = _less_out.substr(_less_out.rfind("[partition]") + std::string("[partition]").length());
        _less_out = _less_out.substr(0, _less_out.rfind("[partition]"));
        awImgFexClassed.insert(0, "[partition" + std::to_string(occ - i) + "]" + _section);
    }
}

void FEX2CFG::parse_fex() {
    // Quick Fix for #26
    try {
        fex_classed = inicpp::parser::load(awImgFexClassed);
    } catch(const inicpp::ambiguity_exception &e) {
        LOG::ERROR(std::string("Partition table error, bad format. ") + std::string(e.what()));
        return;
    }
}

[[maybe_unused]] std::string FEX2CFG::get_image_name() const {
    return awImgPara.image_name;
}

[[maybe_unused]] std::string FEX2CFG::get_cfg() {
    return awImgCfg;
}


uint FEX2CFG::get_image_real_size(bool print) {
    get_partition_real_size();
    uint total_size = 0;
    for (auto &size: partition_size_list) {
        total_size += size;
    }
    if (print) {
        LOG::DATA("Partition Table: ");
        print_partition_table();
    }
    return total_size + linux_common_fex_compensate();
}

void FEX2CFG::gen_cfg() {
    // Generate Prefix
    awImgCfg += "image ";
    awImgCfg += awImgPara.image_name;
    awImgCfg += ".img {\n";

    // For Debug
    // print_partition_table();

    // Generate file from FEX
    awImgCfg += gen_linux_cfg_from_fex_map(fex_classed, type);

    awImgCfg += "}";
}

[[maybe_unused]] void FEX2CFG::print_partition_table() {
    std::cout << cc::green;
    for (auto &sect: fex_classed) {
        std::cout << std::left << std::setw(13) << "  Partition: '";
        // Iterate through options in a section
        for (auto &opt: sect) {
            if (opt.get_name() == "name") {
                auto name = opt.get<inicpp::string_ini_t>();
                std::cout << std::left << std::setw(18) << name + "'";
                if (name == "UDISK") {
                    std::cout << "Remaining space.";
                }
            } else if (opt.get_name() == "size") {
                std::cout << std::left << std::setw(9) << static_cast<double>(opt.get<inicpp::unsigned_ini_t>()) / 2 / 0x300 << "MB - "
                          << std::left << std::setw(7) << opt.get<inicpp::unsigned_ini_t>() / 2 << "KB";
            }
        }
        std::cout << std::endl;
    }
    std::cout << cc::reset;
}

void FEX2CFG::get_partition_real_size() {
    for (auto &sect: fex_classed) {
        for (auto &opt: sect) {
            if (opt.get_name() == "size") {
                partition_size_list.emplace_back(opt.get<inicpp::unsigned_ini_t>() / 2);
            }
        }
    }
}

void FEX2CFG::regenerate_cfg_file(partition_table_type _type) {
    this->type = _type;
    gen_cfg();
}
<|MERGE_RESOLUTION|>--- conflicted
+++ resolved
@@ -84,12 +84,8 @@
     std::istringstream _temp_aw_img_fex(awImgFex);
     std::string _temp_str = {};
 
-<<<<<<< HEAD
     // clean the comment message
     while(std::getline(_temp_aw_img_fex, _temp_str)){
-=======
-    while (std::getline(_temp_aw_img_fex, _temp_str)){
->>>>>>> 3520c2ab
         if (_temp_str.substr(0, 1) != ";"){
             _temp += _temp_str + "\n";
         }
